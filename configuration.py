--- conflicted
+++ resolved
@@ -196,16 +196,11 @@
         from models.LinearConv import LinearConv
         return LinearConv(config)
 
-<<<<<<< HEAD
     if config.model == 'BaselineUNet':
         from models.BaselineUNet import BaselineUNet
         return BaselineUNet(config)
 
-    raise RuntimeError('Unkown model name.')
-=======
-
     raise RuntimeError(f'Unkown model name: {config.model}')
->>>>>>> d88c4e66
 
 
 def create_loss(config:Configuration):
