--- conflicted
+++ resolved
@@ -103,18 +103,11 @@
         model = parser.add_argument_group('Model')
         model.add_argument('--model', type=str, default='LinearConv', 
                             help='Defines the model to train on.')
-<<<<<<< HEAD
         model.add_argument('--pretrained', action='store_true', default=False)
-        model.add_argument('--model_out', type=str, choices={'pixels', 'patches'}, default='pixels',
-                            help='Output features of model. Some models might not support pixels.')
-        model.add_argument('--loss_in', type=str, choices={'pixels', 'patches'}, default='patches',
-                            help='Input features of loss. Pixel activations are automatically transformed to patches.')
-=======
         model.add_argument('--model_out', type=str, choices={'pixel', 'patch'}, default='pixel',
                             help='Output features of model. Some models might not support pixelwise.')
         model.add_argument('--loss_in', type=str, choices={'pixel', 'patch'}, default='patch',
                             help='Input features of loss. Pixel activations are automatically averaged to patches.')
->>>>>>> e1e1093d
         model.add_argument('--loss', type=str, choices={'bce'}, default='bce', 
                             help='Type of loss for training.')
 
