--- conflicted
+++ resolved
@@ -19,15 +19,8 @@
         self.config = config
         self.loss = create_loss(config)
 
-<<<<<<< HEAD
-        # prepare pix2patch transform
-        if config.model_out == 'patches' and config.loss_in == 'pixels':
-            RuntimeError(f'Invalid configuration: model_out=patches, loss_in=pixels.')
-        self.pix2patch = Pix2Patch(C.PATCH_SIZE)
-=======
         if config.model_out == 'patch' and config.loss_in == 'pixel':
             RuntimeError(f'Invalid configuration: model_out=patch, loss_in=pixel.')
->>>>>>> e1e1093d
 
         # prepare dimensions:
         if self.config.model_out == 'patch':
@@ -37,7 +30,7 @@
             self.out_size = C.IMG_SIZE
 
         # automatic pixel to patch transform by averaging 
-        self.pix2patch = U.Pix2Patch(C.PATCH_SIZE)
+        self.pix2patch = Pix2Patch(C.PATCH_SIZE)
 
         # output modes of model: for pixelwise model, also the patchwise outputs are tracked
         self.outmodes = ['patch', 'pixel'] if (config.model_out=='pixel') else ['patch']
